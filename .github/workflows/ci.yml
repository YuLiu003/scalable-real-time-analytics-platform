--- conflicted
+++ resolved
@@ -18,21 +18,9 @@
           go-version: '1.24'
           cache: true
 
-<<<<<<< HEAD
-      - name: Cache Python dependencies
-        uses: actions/cache@v3
-        with:
-          path: ~/.cache/pip
-          key: ${{ runner.os }}-pip-${{ hashFiles('**/requirements.txt') }}
-          restore-keys: |
-            ${{ runner.os }}-pip-
-
-      - name: Install dependencies
-=======
       - name: Build and Test Data Ingestion
         if: hashFiles('data-ingestion-go/go.mod') != ''
         working-directory: ./data-ingestion-go
->>>>>>> de170384
         run: |
           go mod download
           go build -v ./...
@@ -77,13 +65,6 @@
           go mod download
           go build -v ./...
           go test -v ./...
-
-      - name: Upload test results
-        if: always()
-        uses: actions/upload-artifact@v4
-        with:
-          name: pytest-results
-          path: pytest-report.xml
 
   security-scan:
     runs-on: ubuntu-latest
@@ -213,9 +194,6 @@
           tags: ${{ steps.meta.outputs.tags }}
           labels: ${{ steps.meta.outputs.labels }}
 
-<<<<<<< HEAD
-      - name: Scan Docker image for vulnerabilities
-=======
       - name: Build only (no push)
         if: steps.check_dir.outputs.dir_exists == 'true' && (steps.check_docker_creds.outputs.has_docker_creds != 'true' || steps.check_login_status.outputs.docker_login_success != 'true')
         uses: docker/build-push-action@v4
@@ -228,17 +206,12 @@
 
       - name: Scan Docker image for vulnerabilities
         if: steps.check_dir.outputs.dir_exists == 'true'
->>>>>>> de170384
         uses: aquasecurity/trivy-action@master
         with:
           image-ref: ${{ steps.set_repo.outputs.repo }}:latest
           format: 'sarif'
-<<<<<<< HEAD
-          output: 'trivy-results.sarif'
-=======
           output: 'trivy-results-${{ matrix.service }}.sarif'
         continue-on-error: true
->>>>>>> de170384
 
       - name: Build summary (success with push)
         if: steps.check_dir.outputs.dir_exists == 'true' && steps.check_docker_creds.outputs.has_docker_creds == 'true' && steps.check_login_status.outputs.docker_login_success == 'true'
@@ -257,11 +230,6 @@
         if: steps.check_dir.outputs.dir_exists == 'true' && steps.check_docker_creds.outputs.has_docker_creds == 'true' && steps.check_login_status.outputs.docker_login_success != 'true'
         run: |
           echo "## Docker Build Summary" >> $GITHUB_STEP_SUMMARY
-<<<<<<< HEAD
-          echo "⚠️ Docker image built but NOT pushed due to missing Docker Hub credentials" >> $GITHUB_STEP_SUMMARY
-          echo "To push to Docker Hub, add DOCKER_USERNAME and DOCKER_PASSWORD secrets to your repository."
-=======
           echo "⚠️ Docker image built but NOT pushed - Docker Hub login failed" >> $GITHUB_STEP_SUMMARY
           echo "Docker Hub credentials exist but are invalid. Please update DOCKER_USERNAME and DOCKER_PASSWORD secrets." >> $GITHUB_STEP_SUMMARY
-          echo "See docs/DOCKER_HUB_SETUP.md for setup instructions." >> $GITHUB_STEP_SUMMARY
->>>>>>> de170384
+          echo "See docs/DOCKER_HUB_SETUP.md for setup instructions." >> $GITHUB_STEP_SUMMARY