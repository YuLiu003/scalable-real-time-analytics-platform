--- conflicted
+++ resolved
@@ -8,22 +8,13 @@
   # Docker Compose uses kafka:9092, not kafka-service:9092
   KAFKA_BROKER: "kafka:9092"
   KAFKA_TOPIC: "sensor-data"
-<<<<<<< HEAD
-=======
   KAFKA_PROCESSED_TOPIC: "processed-data"
   KAFKA_ERROR_TOPIC: "error-data"
   KAFKA_ALERTS_TOPIC: "alerts"
->>>>>>> de170384
   DATA_INGESTION_PORT: "5000"
   PROCESSING_ENGINE_PORT: "5001"
   STORAGE_LAYER_PORT: "5002"
   VISUALIZATION_PORT: "5003"
-<<<<<<< HEAD
-  DB_HOST: "localhost"
-  DB_PORT: "5432"
-  DB_NAME: "analytics"
-  DB_USER: "user"
-=======
   TENANT_MANAGEMENT_PORT: "5004"
   DB_HOST: "localhost"
   DB_PORT: "5432"
@@ -36,5 +27,4 @@
   READ_TIMEOUT: "60"
   WRITE_TIMEOUT: "60"
   CIRCUIT_BREAKER_THRESHOLD: "5"
-  CIRCUIT_BREAKER_TIMEOUT: "60"
->>>>>>> de170384
+  CIRCUIT_BREAKER_TIMEOUT: "60"